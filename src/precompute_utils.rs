--- conflicted
+++ resolved
@@ -19,20 +19,12 @@
 use std::cmp;
 
 #[inline]
-<<<<<<< HEAD
-pub fn calc_omega_item<T: Float + FloatConst>(len: usize, position: usize) -> Complex<T> {
+pub(crate) fn calc_omega_item<T: Float + FloatConst>(len: usize, position: usize) -> Complex<T> {
     let r: T = one();
     let theta: T =
         cast::<_, T>(-2.0).unwrap() * T::PI() / cast(len).unwrap() * cast(position).unwrap();
     // We can't use Complex::from_polar because it is at the time of writing not no_std compatible
     Complex::new(r * theta.cos(), r * theta.sin())
-=======
-pub(crate) fn calc_omega_item<T: Float + FloatConst>(len: usize, position: usize) -> Complex<T> {
-    Complex::from_polar(
-        &one(),
-        &(cast::<_, T>(-2.0).unwrap() * T::PI() / cast(len).unwrap() * cast(position).unwrap()),
-    )
->>>>>>> e29e9743
 }
 
 // ωの事前計算
