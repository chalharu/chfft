//! Chalharu's Fastest Fourier Transform.
//!
//! # Licensing
//! This Source Code is subject to the terms of the Mozilla Public License
//! version 2.0 (the "License"). You can obtain a copy of the License at
//! http://mozilla.org/MPL/2.0/ .

use crate::prime_factorization::Factor;
use crate::QuarterRotation;
use num_complex::Complex;
use num_traits::float::{Float, FloatConst};
use num_traits::identities::one;
use num_traits::{cast, NumAssign};

<<<<<<< HEAD
#[cfg(not(feature = "std"))]
use alloc::vec::Vec;

pub struct MixedRadixData<T> {
    pub ids: Vec<usize>,
    pub omega: Vec<Complex<T>>,
    pub omega_back: Vec<Complex<T>>,
    pub factors: Vec<Factor>,
    pub ids_inplace: Option<Vec<usize>>,
=======
#[derive(Debug)]
pub(crate) struct MixedRadixData<T> {
    pub(crate) ids: Vec<usize>,
    pub(crate) omega: Vec<Complex<T>>,
    pub(crate) omega_back: Vec<Complex<T>>,
    pub(crate) factors: Vec<Factor>,
    pub(crate) ids_inplace: Option<Vec<usize>>,
>>>>>>> e29e9743
}

pub(crate) fn convert_mixed<T: Float + NumAssign + FloatConst>(
    source: &[Complex<T>],
    len: usize,
    is_back: bool,
    scaler: T,
    data: &MixedRadixData<T>,
) -> Vec<Complex<T>> {
    // 入力の並び替え
    let mut ret = {
        let iter = data.ids.iter();

        if scaler != one() {
            iter.map(
                |&i| source[i].scale(scaler), // このタイミングで割り戻しておく
            )
            .collect::<Vec<_>>()
        } else {
            iter.map(|&i| source[i]).collect::<Vec<_>>()
        }
    };

    if is_back {
        fft_kernel(
            &mut ret,
            len,
            &data.omega_back,
            &data.factors,
            &QuarterRotation::three_quarter_turn,
        );
    } else {
        fft_kernel(
            &mut ret,
            len,
            &data.omega,
            &data.factors,
            &QuarterRotation::quarter_turn,
        );
    }
    ret
}

pub(crate) fn convert_mixed_inplace<T: Float + NumAssign + FloatConst>(
    source: &mut [Complex<T>],
    len: usize,
    is_back: bool,
    scaler: T,
    data: &MixedRadixData<T>,
) {
    // 入力の並び替え
    for (i, &s) in data.ids_inplace.as_ref().unwrap().iter().enumerate() {
        if i != s {
            source.swap(i, s);
        }
    }

    if is_back {
        fft_kernel(
            source,
            len,
            &data.omega_back,
            &data.factors,
            &QuarterRotation::three_quarter_turn,
        );
    } else {
        fft_kernel(
            source,
            len,
            &data.omega,
            &data.factors,
            &QuarterRotation::quarter_turn,
        );
    }

    if scaler != one() {
        for data in source.iter_mut() {
            *data = data.scale(scaler);
        }
    }
}

pub(crate) fn fft_kernel<T: Float + NumAssign + FloatConst, F: Fn(Complex<T>) -> Complex<T>>(
    source: &mut [Complex<T>],
    len: usize,
    omega: &[Complex<T>],
    factors: &[Factor],
    turn_func: &F,
) {
    // FFT
    let mut po2 = 1;
    let mut rad = len;

    for factor in factors {
        match factor.value {
            2 => {
                mixed_kernel_radix2(source, factor.count, &mut po2, &mut rad, omega, len);
            }
            3 => {
                mixed_kernel_radix3(
                    source,
                    factor.count,
                    &mut po2,
                    &mut rad,
                    omega,
                    len,
                    turn_func,
                );
            }
            4 => {
                mixed_kernel_radix4(
                    source,
                    factor.count,
                    &mut po2,
                    &mut rad,
                    omega,
                    len,
                    turn_func,
                );
            }
            5 => {
                mixed_kernel_radix5(
                    source,
                    factor.count,
                    &mut po2,
                    &mut rad,
                    omega,
                    len,
                    turn_func,
                );
            }
            _ => {
                mixed_kernel_other(
                    source,
                    factor.value,
                    factor.count,
                    &mut po2,
                    &mut rad,
                    omega,
                    len,
                );
            }
        }
    }
}

#[inline(always)]
fn mixed_kernel_radix2<T: Float + NumAssign>(
    ret: &mut [Complex<T>],
    count: usize,
    po2: &mut usize,
    rad: &mut usize,
    omega: &[Complex<T>],
    len: usize,
) {
    for _ in 0..count {
        let po2m = *po2;
        *po2 <<= 1;
        *rad >>= 1;
        for mut j in 0..po2m {
            let w1 = omega[*rad * j];
            while j < len {
                let pos1 = j + po2m;
                let z1 = ret[pos1] * w1;
                ret[pos1] = ret[j] - z1;
                ret[j] += z1;
                j += *po2;
            }
        }
    }
}

#[inline]
fn mixed_kernel_radix3<T: Float + FloatConst + NumAssign, F: Fn(Complex<T>) -> Complex<T>>(
    ret: &mut [Complex<T>],
    count: usize,
    po2: &mut usize,
    rad: &mut usize,
    omega: &[Complex<T>],
    len: usize,
    turn_func: &F,
) {
    let t3scaler = (cast::<_, T>(-2.0).unwrap() * T::PI() / cast(3.0).unwrap()).sin();
    for _ in 0..count {
        let po2m = *po2;
        *po2 *= 3;
        *rad /= 3;
        for mut j in 0..po2m {
            let wpos = *rad * j;
            let (w1, w2) = (omega[wpos], omega[wpos << 1]);

            while j < len {
                let pos1 = j + po2m;
                let pos2 = pos1 + po2m;
                let z1 = ret[pos1] * w1;
                let z2 = ret[pos2] * w2;
                let t1 = z1 + z2;
                let t2 = ret[j] - t1.scale(cast(0.5).unwrap());
                let t3 = turn_func(z1 - z2).scale(t3scaler);
                ret[j] += t1;
                ret[pos1] = t2 + t3;
                ret[pos2] = t2 - t3;
                j += *po2;
            }
        }
    }
}

#[inline(always)]
pub(crate) fn mixed_kernel_radix4<T: Float, F: Fn(Complex<T>) -> Complex<T>>(
    ret: &mut [Complex<T>],
    count: usize,
    po2: &mut usize,
    rad: &mut usize,
    omega: &[Complex<T>],
    len: usize,
    turn_func: &F,
) {
    for _ in 0..count {
        let po2m = *po2;
        *po2 <<= 2;
        *rad >>= 2;
        for mut j in 0..po2m {
            let wpos = *rad * j;
            let (w1, w2, w3) = (omega[wpos], omega[wpos << 1], omega[wpos * 3]);
            while j < len {
                let pos1 = j + po2m;
                let pos2 = pos1 + po2m;
                let pos3 = pos2 + po2m;

                let wfa = ret[j];
                let wfc = ret[pos1] * w1;
                let wfb = ret[pos2] * w2;
                let wfd = ret[pos3] * w3;

                let wfab = wfa + wfb;
                let wfamb = wfa - wfb;
                let wfcd = wfc + wfd;
                let wfcimdi = turn_func(wfc - wfd);

                ret[j] = wfab + wfcd;
                ret[pos1] = wfamb - wfcimdi;
                ret[pos2] = wfab - wfcd;
                ret[pos3] = wfamb + wfcimdi;
                j += *po2;
            }
        }
    }
}

#[inline]
fn mixed_kernel_radix5<T: Float + FloatConst, F: Fn(Complex<T>) -> Complex<T>>(
    ret: &mut [Complex<T>],
    count: usize,
    po2: &mut usize,
    rad: &mut usize,
    omega: &[Complex<T>],
    len: usize,
    turn_func: &F,
) {
    for _ in 0..count {
        let po2m = *po2;
        *po2 *= 5;
        *rad /= 5;
        for mut j in 0..po2m {
            let wpos = *rad * j;
            let (w1, w2, w3, w4) = (
                omega[wpos],
                omega[wpos << 1],
                omega[wpos * 3],
                omega[wpos << 2],
            );
            while j < len {
                let pos2 = j + po2m;
                let pos3 = pos2 + po2m;
                let pos4 = pos3 + po2m;
                let pos5 = pos4 + po2m;

                let z0 = ret[j];
                let z1 = ret[pos2] * w1;
                let z2 = ret[pos3] * w2;
                let z3 = ret[pos4] * w3;
                let z4 = ret[pos5] * w4;

                let t1 = z1 + z4;
                let t2 = z2 + z3;
                let t3 = z1 - z4;
                let t4 = z2 - z3;
                let t5 = t1 + t2;
                let t6 = (t1 - t2)
                    .scale(cast::<_, T>(0.25).unwrap() * (cast::<_, T>(5.0).unwrap()).sqrt());
                let t7 = z0 - t5.scale(cast(0.25).unwrap());
                let t8 = t6 + t7;
                let t9 = t7 - t6;
                let t10 = turn_func(
                    t3.scale((cast::<_, T>(-0.4).unwrap() * T::PI()).sin())
                        + t4.scale((cast::<_, T>(-0.2).unwrap() * T::PI()).sin()),
                );
                let t11 = turn_func(
                    t3.scale((cast::<_, T>(-0.2).unwrap() * T::PI()).sin())
                        - t4.scale((cast::<_, T>(-0.4).unwrap() * T::PI()).sin()),
                );

                ret[j] = z0 + t5;
                ret[pos2] = t8 + t10;
                ret[pos3] = t9 + t11;
                ret[pos4] = t9 - t11;
                ret[pos5] = t8 - t10;
                j += *po2;
            }
        }
    }
}

#[inline]
fn mixed_kernel_other<T: Float>(
    ret: &mut [Complex<T>],
    value: usize,
    count: usize,
    po2: &mut usize,
    rad: &mut usize,
    omega: &[Complex<T>],
    len: usize,
) {
    let rot_width = len / value;
    let rot = (0..value).map(|i| omega[rot_width * i]).collect::<Vec<_>>();

    for _ in 0..count {
        let po2m = *po2;
        *po2 *= value;
        *rad /= value;
        for mut j in 0..po2m {
            let wpos = *rad * j;
            while j < len {
                // 定義式DFT
                let pos = (0..value).map(|i| j + po2m * i).collect::<Vec<_>>();
                let z = (0..value)
                    .map(|i| ret[pos[i]] * omega[wpos * i])
                    .collect::<Vec<_>>();
                for i in 0..value {
                    ret[pos[i]] = (1..value).fold(z[0], |x, l| x + z[l] * rot[(i * l) % value]);
                }
                j += *po2;
            }
        }
    }
}<|MERGE_RESOLUTION|>--- conflicted
+++ resolved
@@ -12,17 +12,9 @@
 use num_traits::identities::one;
 use num_traits::{cast, NumAssign};
 
-<<<<<<< HEAD
 #[cfg(not(feature = "std"))]
 use alloc::vec::Vec;
 
-pub struct MixedRadixData<T> {
-    pub ids: Vec<usize>,
-    pub omega: Vec<Complex<T>>,
-    pub omega_back: Vec<Complex<T>>,
-    pub factors: Vec<Factor>,
-    pub ids_inplace: Option<Vec<usize>>,
-=======
 #[derive(Debug)]
 pub(crate) struct MixedRadixData<T> {
     pub(crate) ids: Vec<usize>,
@@ -30,7 +22,6 @@
     pub(crate) omega_back: Vec<Complex<T>>,
     pub(crate) factors: Vec<Factor>,
     pub(crate) ids_inplace: Option<Vec<usize>>,
->>>>>>> e29e9743
 }
 
 pub(crate) fn convert_mixed<T: Float + NumAssign + FloatConst>(
